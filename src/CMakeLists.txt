--- conflicted
+++ resolved
@@ -149,7 +149,6 @@
 target_link_libraries(Coin ${OPENGL_LIBRARIES})
 
 install(TARGETS Coin
-<<<<<<< HEAD
   RUNTIME DESTINATION bin
   LIBRARY DESTINATION lib
   ARCHIVE DESTINATION lib
@@ -163,12 +162,4 @@
 		set(CMAKE_CXX_FLAGS_DEBUG "${CMAKE_CXX_FLAGS_DEBUG} /Z7")                       # Override default /Zi to embed
 		set(CMAKE_CXX_FLAGS_RELWITHDEBINFO "${CMAKE_CXX_FLAGS_RELWITHDEBINFO} /Z7")     # debugging info in the .lib.
 	endif()
-=======
-			RUNTIME DESTINATION bin
-			LIBRARY DESTINATION lib
-			ARCHIVE DESTINATION lib)
-
-if(MSVC)
-	install(FILES ${PROJECT_BINARY_DIR}/src/Debug/Coind.pdb DESTINATION ${CMAKE_INSTALL_PREFIX}/bin CONFIGURATIONS Debug)
->>>>>>> e3ce778f
 endif()